#!/usr/bin/env python2

'''
Module providing the IPreader class for reading Image Plates data files. Multiple Files
can be combined to one single Image. Automatic PSL conversion is applied.

Author: Stephan Kuschel
'''

import numpy as np
import os
import warnings
import glob
import copy
try:
    import numexpr as ne
except ImportError:
    ne = None
    warnings.warn('Install numexpr to improve performance of ipread.')

__version__ = '0.1'
__all__ = ['Infreader', 'IPreader', 'cnttopsl', 'readimg']


# ----- Functions -----
def cnttopsl(cnt, R, S, L):
    '''
    converts a count number cnt to PSL using the given values for R, S and L.
    '''
    if ne is None:
        return (R / 100.) ** 2 * (4000. / S) * 10.**(L * (cnt / 65536.0 - 0.5))
    else:
        return ne.evaluate('(R / 100.) ** 2 * (4000. / S) * 10.**(L * (cnt / 65536.0 - 0.5))')


def readimg(filename, rows, cols):
    '''
    Attempts to read the .img file filename (with or without '.img') assuming it was read with rows rows and cols cols.
    '''
    dt = np.dtype(np.uint16)
    dt = dt.newbyteorder('>')  # change to big endian
    filename.strip('.img')
    with open(filename + '.img', 'rb') as f:
        ret = np.reshape(np.fromfile(f, dtype=dt), (rows, cols))
    return np.array(ret, dtype=np.float64)

# ----- Classes -----
class Infreader():

    def __init__(self, filename):
        '''
        This class reads a single .inf file and provides informations about the read out settings used.
        Since the read out settings define the PSL conversion, it also defines a function to calculate
        the PSL value for a given number of counts at these readout settings.

        filename must be the exact filename of the .inf file _including_ its extension.
        '''
        self.filename = filename
        self.name = os.path.basename(filename.strip('\n'))
        with open(filename) as f:
            inf = f.readlines()
        self.infstring = inf
        self.R = int(inf[3])
        self.R2 = int(inf[4])
        self.cols = int(inf[6])
        self.rows = int(inf[7])
        self.S = int(inf[8])
        self.L = int(inf[9])
        if self.R != self.R2:
            warnings.warn('The Pixels of the IP picture are no squares.')


    def topsl(self, c):
        """
        returns the PSL value corresponding to the count number c at the readout settings defined by this Infreader object.
        """
        return cnttopsl(c, self.R, self.S, self.L)

    def __str__(self):
        return '<"' + self.name + '" R:' + str(self.R) + ' cols:' + str(self.cols) + ' rows:' + str(self.rows) + ' S:' + str(self.S) + ' L:' + str(self.L) + '>'

    def __eq__(self, other):
        '''
        returns True if equal IP read out settings were used.
        '''
        settings = ['R', 'R2', 'cols', 'rows', 'S', 'L']
        return all([getattr(self, s) == getattr(other, s) for s in settings])


class IPreader(Infreader):

    def __init__(self, *args):
        '''
        returns an IPreader Object, that allows access to the PSL converted Image 'self.psl'. This is derived from the
        class Infreader since all combined images MUST have identical read out settings.

        *args can be
        - a single file with '.img' or '.inf' or no extension. In this case this single file is read and converted.
        - a single filename that can be extended into multiple filenames by 'glob.glob(filename)'. Those files are then
          processed as follows:
        - multiple files of the former type. In this case it is assumed, that all files are multiple readouts
          of the same image plate in alpha-numerical order. All files are read and the program will try to combine them to a
          single image with higher dynamic range.
            
        The returned IPreader object ip will have the following attributes:
        - self.scalefactors - list of floats each readout need to be multiplied by
        - self.scalefactorsstd - list of floats of standard deviation of scalefactors
        - self.psls - list of numpy arrays each holding one image
        - self.psl - the high dynamic range image created by combining the images in self.psls using self.scalefactors
        
        '''
        if len(args) == 1:
            self.files = glob.glob(args[0])
        elif len(args) > 1:  # List of filenames given
            self.files = args
        self.files = [f.strip('.img') for f in self.files]
        self.files = [f.strip('.inf') for f in self.files]
        self.files = list(set(self.files))  # make list unique, so every file is only read once if name* results in a list containing .img and .inf files.
        self.files.sort()

        Infreader.__init__(self, self.files[0] + '.inf')
        for f in self.files:
            if not self == Infreader(f + '.inf'):
                raise Exception('File "' + f + '" was read using different read out settings. Refusing HDR assembly.')

        self.psls = [self.topsl(readimg(datei, self.rows, self.cols)) for datei in self.files]
        # Combine psl pictures to a single HDR picture
        pslsaturate = self.topsl(65525.0)
        pslminimum = pslsaturate / 4.0
        self.scalefactors = np.array([1.0])
        self.scalefactorsstd = np.array([0.0])
        sfvar = np.array([0.0])
        piclast = copy.copy(self.psls[0])
        piclast[(piclast > pslsaturate) | (piclast < pslminimum)] = np.nan
        for n in xrange(1, len(self.psls)):
            picnext = copy.copy(self.psls[n])
            if ne is None:
                picnext[(picnext > pslsaturate) | (picnext < pslminimum)] = np.nan
            else:
                picnext[ne.evaluate('(picnext > pslsaturate) | (picnext < pslminimum)')] = np.nan
            A = piclast / picnext
            meand = np.median(A[np.isfinite(A)])
            varianzd = np.var(A[np.isfinite(A)])
            mean = self.scalefactors[n - 1] * meand
            varianz = self.scalefactors[n - 1] ** 2 * varianzd + sfvar[n - 1] * meand ** 2 + varianzd ** 2 * sfvar[n - 1] ** 2
            self.scalefactors = np.append(self.scalefactors, mean)
            sfvar = np.append(sfvar, varianz)
            piclast = picnext
        self.scalefactorsstd = np.sqrt(sfvar)

        # check consistency
        if not all(self.scalefactors == sorted(self.scalefactors)):
            warnings.warn('IP Files were not given is ascending read out order! This reduces quality of the assembled picture dramatically or makes it even impossible!')
        if any(self.scalefactors < 1):
            warnings.warn('PSL SCALE HAS CHANGED because the first file is always forced to have the scalefactor 1, but first file is NOT the first readout of the IP (in other words: there is at least one scalefactor < 1).')

        # Assemble HDR Image in PSL scale
        self.psl = np.zeros(piclast.shape)
        count = np.zeros(piclast.shape)
        for n in xrange(len(self.psls)):
            if np.isnan(self.scalefactors[n]):
                continue
            picn = copy.copy(self.psls[n])
            picn[picn > pslsaturate] = 0
            self.psl += self.scalefactors[n] * picn
            count += (picn > 0)
        self.psl /= count


    def __str__(self):
        return '<"' + str(self.files) + '" R:' + str(self.R) + ' cols:' + str(self.cols) + ' rows:' + str(self.rows) \
            + ' S:' + str(self.S) + ' L:' + str(self.L) + '\n' \
            + 'Scalefactors:    ' + str(self.scalefactors) + '\n' \
            + 'Scalefactorsstd: ' + str(self.scalefactorsstd) + ' >'


# Command Line interface if started as a script and not imported
if __name__ == '__main__':
<<<<<<< HEAD
    import matplotlib
    import matplotlib.pyplot as plt
=======
>>>>>>> 16caf065
    import argparse

    parser = argparse.ArgumentParser(description='Previews the Image Plate readout(s) using matplotlib.')
    parser.add_argument('file', nargs='+', help='input file(s) - can be *.inf or *.img or without extension.')
    parser.add_argument('-l', help='list properties of assembled image, dont create any plots. No matplotlib is needed.', action='store_true')
    parser.add_argument('--log', help='creates a log10 plot instead of a linear one.', action='store_true')
    parser.add_argument('-s', nargs='?', metavar='filename', dest='save', help='save picture of data using matplotlib. If this is given, no interactive window will appear. filename will be auto-generated if omitted.', default='')
    args = parser.parse_args()
    if args.save == None:
        args.save = args.file[0] + '.png'
    elif args.save == '':
        args.save = None
    # now args.save cointains the savename or None

    ip = IPreader(*args.file)
    print ip

    if args.l:
        exit()

    # create plots
    import matplotlib
    if args.save:
        matplotlib.use('Agg')
    import matplotlib.pyplot as plt

    if args.log:
        fig = plt.imshow(np.log10(ip.psl))
    else:
        fig = plt.imshow(ip.psl)
    plt.colorbar()
    if args.save:
        plt.savefig(args.save, dpi=400, transparent=True)
    else:
        plt.show(block=True)


<|MERGE_RESOLUTION|>--- conflicted
+++ resolved
@@ -176,11 +176,6 @@
 
 # Command Line interface if started as a script and not imported
 if __name__ == '__main__':
-<<<<<<< HEAD
-    import matplotlib
-    import matplotlib.pyplot as plt
-=======
->>>>>>> 16caf065
     import argparse
 
     parser = argparse.ArgumentParser(description='Previews the Image Plate readout(s) using matplotlib.')
